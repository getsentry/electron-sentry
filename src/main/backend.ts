--- conflicted
+++ resolved
@@ -1,13 +1,4 @@
-<<<<<<< HEAD
-import {
-  app,
-  crashReporter,
-  ipcMain,
-  // tslint:disable-next-line:no-implicit-dependencies
-} from 'electron';
-=======
-import { app, crashReporter, ipcMain, powerMonitor, screen } from 'electron';
->>>>>>> 1b628c4f
+import { app, crashReporter, ipcMain } from 'electron';
 import { join } from 'path';
 
 import { Breadcrumb, SentryEvent, SentryResponse, Severity, Status } from '@sentry/types';

import {
  addBreadcrumb,
  BaseBackend,
  captureEvent,
  captureMessage,
  configureScope,
  getCurrentHub,
  Scope,
} from '@sentry/core';
import { NodeBackend } from '@sentry/node/dist/backend';
import { Event, EventHint, Severity, Transport, TransportOptions } from '@sentry/types';
import { Dsn, forget, logger, SentryError } from '@sentry/utils';
import { app, crashReporter, ipcMain } from 'electron';
import { join } from 'path';

import { CommonBackend, ElectronOptions, getNameFallback, IPC_EVENT, IPC_PING, IPC_SCOPE } from '../common';

import { captureMinidump } from './index';
import { normalizeUrl } from './normalize';
import { Store } from './store';
import { NetTransport } from './transports/net';
import { MinidumpUploader } from './uploader';

/** Gets the path to the Sentry cache directory. */
function getCachePath(): string {
  return join(app.getPath('userData'), 'sentry');
}

/**
 * Retruns a promise that resolves when app is ready.
 */
export async function isAppReady(): Promise<boolean> {
  return (
    app.isReady() ||
    // tslint:disable-next-line: no-promise-as-boolean
    new Promise<boolean>(resolve => {
      app.once('ready', () => {
        resolve(true);
      });
    })
  );
}

/** Backend implementation for Electron renderer backends. */
export class MainBackend extends BaseBackend<ElectronOptions> implements CommonBackend<ElectronOptions> {
  /** The inner SDK used to record Node events. */
  private readonly _inner: NodeBackend;

  /** Store to persist context information beyond application crashes. */
  private readonly _scopeStore: Store<Scope>;

  /** Uploader for minidump files. */
  private _uploader?: MinidumpUploader;

  /** Creates a new Electron backend instance. */
  public constructor(options: ElectronOptions) {
    super(options);
    this._inner = new NodeBackend(options);
    this._scopeStore = new Store<Scope>(getCachePath(), 'scope_v2', new Scope());

    let success = true;

    // The setImmediate is important here since the client has to be on the hub already that configureScope works
    setImmediate(() => {
      this._setupScopeListener();
    });

    if (this._isNativeEnabled()) {
      success = this._installNativeHandler() && success;
    }

    this._installIPC();
  }

  /**
   * Setup Transport
   */
  protected _setupTransport(): Transport {
    if (!this._options.dsn) {
      // We return the noop transport here in case there is no Dsn.
      return super._setupTransport();
    }

    const transportOptions: TransportOptions = {
      ...this._options.transportOptions,
      ...(this._options.httpProxy && { httpProxy: this._options.httpProxy }),
      ...(this._options.httpsProxy && { httpsProxy: this._options.httpsProxy }),
      ...(this._options.caCerts && { caCerts: this._options.caCerts }),
      dsn: this._options.dsn,
    };

    if (this._options.transport) {
      return new this._options.transport(transportOptions);
    }
    return new NetTransport(transportOptions);
  }

  /**
   * @inheritDoc
   */
  public eventFromException(exception: any, hint?: EventHint): PromiseLike<Event> {
    return this._inner.eventFromException(exception, hint);
  }

  /**
   * @inheritDoc
   */
  public eventFromMessage(message: string, level: Severity = Severity.Info, hint?: EventHint): PromiseLike<Event> {
    return this._inner.eventFromMessage(message, level, hint);
  }

  /**
   * @inheritDoc
   */
  public sendEvent(event: Event): void {
    if ((event as any).__INTERNAL_MINIDUMP) {
      // logger.log('Setting internal event on `crashReporter`', JSON.stringify(event).length);
      crashReporter.addExtraParameter('sentry', JSON.stringify(event));
    } else {
      this._inner.sendEvent(event);
    }
  }

  /**
   * Uploads the given minidump and attaches event information.
   *
   * @param path A relative or absolute path to the minidump file.
   * @param event Optional event information to add to the minidump request.
   */
  public uploadMinidump(path: string, event: Event = {}): void {
    if (this._uploader) {
      forget(this._uploader.uploadMinidump({ path, event }));
    }
  }

  /**
   * Adds a scope listener to persist changes to disk.
   */
  private _setupScopeListener(): void {
    const hubScope = getCurrentHub().getScope();
    if (hubScope) {
      hubScope.addScopeListener(updatedScope => {
        const cloned = Scope.clone(updatedScope);
        (cloned as any)._eventProcessors = [];
        (cloned as any)._scopeListeners = [];
<<<<<<< HEAD
        // tslint:disable-next-line:no-object-literal-type-assertion
        this._scopeStore.update((current: Scope) => ({ ...current, ...cloned } as Scope));

        // if we use the crashpad minidump uploader we have to set extra whenever the scope updates
        if (this._options.useCrashpadMinidumpUploader !== false) {
          // @ts-ignore
          captureEvent({ __INTERNAL_MINIDUMP: true });
        }
=======
        this._scopeStore.set(cloned);
>>>>>>> 0300caa3
      });
    }
  }

  /** Returns whether native reports are enabled. */
  private _isNativeEnabled(): boolean {
    // Mac AppStore builds cannot run the crash reporter due to the sandboxing
    // requirements. In this case, we prevent enabling native crashes entirely.
    // https://electronjs.org/docs/tutorial/mac-app-store-submission-guide#limitations-of-mas-build
    if (process.mas) {
      return false;
    }

    return this._options.enableNative !== false;
  }

  /** Activates the Electron CrashReporter. */
  private _installNativeHandler(): boolean {
    // We are only called by the frontend if the SDK is enabled and a valid DSN
    // has been configured. If no DSN is present, this indicates a programming
    // error.
    const dsnString = this._options.dsn;
    if (!dsnString) {
      throw new SentryError('Invariant exception: install() must not be called when disabled');
    }

    const dsn = new Dsn(dsnString);

    // We will manually submit errors, but CrashReporter requires a submitURL in
    // some versions. Also, provide a productName and companyName, which we will
    // add manually to the event's context during submission.
    crashReporter.start({
      companyName: '',
      ignoreSystemCrashHandler: true,
      productName: this._options.appName || getNameFallback(),
      submitURL: MinidumpUploader.minidumpUrlFromDsn(dsn),
      uploadToServer: this._options.useCrashpadMinidumpUploader || false,
    });

    if (this._options.useSentryMinidumpUploader !== false) {
      // The crashReporter has a method to retrieve the directory
      // it uses to store minidumps in. The structure in this directory depends
      // on the crash library being used (Crashpad or Breakpad).
      const crashesDirectory = crashReporter.getCrashesDirectory();

      this._uploader = new MinidumpUploader(dsn, crashesDirectory, getCachePath());

      // Flush already cached minidumps from the queue.
      forget(this._uploader.flushQueue());

      // Start to submit recent minidump crashes. This will load breadcrumbs and
      // context information that was cached on disk prior to the crash.
      forget(this._sendNativeCrashes({}));
    }

    // Every time a subprocess or renderer crashes, start sending minidumps
    // right away.
    app.on('web-contents-created', (_, contents) => {
      contents.on('crashed', async () => {
        try {
          await this._sendNativeCrashes(this._getRendererExtra(contents));
        } catch (e) {
          console.error(e);
        }

        addBreadcrumb({
          category: 'exception',
          level: Severity.Critical,
          message: 'Renderer Crashed',
          timestamp: new Date().getTime() / 1000,
        });
      });

      if (this._options.enableUnresponsive !== false) {
        contents.on('unresponsive', () => {
          captureMessage('BrowserWindow Unresponsive');
        });
      }
    });

    return true;
  }

  /** Installs IPC handlers to receive events and metadata from renderers. */
  private _installIPC(): void {
    ipcMain.on(IPC_PING, (event: Electron.IpcMainEvent) => {
      event.sender.send(IPC_PING);
    });

    ipcMain.on(IPC_EVENT, (ipc: Electron.IpcMainEvent, jsonEvent: string) => {
      let event: Event;
      try {
        event = JSON.parse(jsonEvent) as Event;
      } catch {
        console.warn('sentry-electron received an invalid IPC_EVENT message');
        return;
      }

      event.extra = {
        ...this._getRendererExtra(ipc.sender),
        ...event.extra,
      };

      captureEvent(event);
    });

    ipcMain.on(IPC_SCOPE, (_: any, jsonRendererScope: string) => {
      let rendererScope: Scope;
      try {
        rendererScope = JSON.parse(jsonRendererScope) as Scope;
      } catch {
        console.warn('sentry-electron received an invalid IPC_SCOPE message');
        return;
      }
      // tslint:disable:no-unsafe-any
      const sentScope = Scope.clone(rendererScope) as any;
      configureScope(scope => {
        if (sentScope._user) {
          scope.setUser(sentScope._user);
        }
        scope.setTags(sentScope._tags);
        scope.setExtras(sentScope._extra);
        // Since we do not have updates for individual breadcrumbs anymore and only for the whole scope
        // we just add the last added breadcrumb on scope updates
        scope.addBreadcrumb(sentScope._breadcrumbs.pop());
      });
      // tslint:enable:no-unsafe-any
    });
  }

  /** Loads new native crashes from disk and sends them to Sentry. */
  private async _sendNativeCrashes(extra: object): Promise<void> {
    // Whenever we are called, assume that the crashes we are going to load down
    // below have occurred recently. This means, we can use the same event data
    // for all minidumps that we load now. There are two conditions:
    //
    //  1. The application crashed and we are just starting up. The stored
    //     breadcrumbs and context reflect the state during the application
    //     crash.
    //
    //  2. A renderer process crashed recently and we have just been notified
    //     about it. Just use the breadcrumbs and context information we have
    //     right now and hope that the delay was not too long.

    const uploader = this._uploader;
    if (uploader === undefined) {
      throw new SentryError('Invariant violation: Native crashes not enabled');
    }

    const currentCloned = Scope.clone(getCurrentHub().getScope());
    const fetchedScope = this._scopeStore.get();
    try {
      const storedScope = Scope.clone(fetchedScope);
      let newEvent = await storedScope.applyToEvent({ extra });

      if (newEvent) {
        newEvent = await currentCloned.applyToEvent(newEvent);
        const paths = await uploader.getNewMinidumps();
        paths.map(path => {
          captureMinidump(path, { ...newEvent });
        });
      }
    } catch (_oO) {
      logger.error('Error while sending native crash.');
    }
  }

  /** Returns extra information from a renderer's web contents. */
  private _getRendererExtra(contents: Electron.WebContents): { [key: string]: any } {
    const customName = this._options.getRendererName && this._options.getRendererName(contents);

    return {
      crashed_process: customName || `renderer[${contents.id}]`,
      crashed_url: normalizeUrl(contents.getURL()),
    };
  }
}<|MERGE_RESOLUTION|>--- conflicted
+++ resolved
@@ -143,18 +143,12 @@
         const cloned = Scope.clone(updatedScope);
         (cloned as any)._eventProcessors = [];
         (cloned as any)._scopeListeners = [];
-<<<<<<< HEAD
-        // tslint:disable-next-line:no-object-literal-type-assertion
-        this._scopeStore.update((current: Scope) => ({ ...current, ...cloned } as Scope));
-
         // if we use the crashpad minidump uploader we have to set extra whenever the scope updates
         if (this._options.useCrashpadMinidumpUploader !== false) {
           // @ts-ignore
           captureEvent({ __INTERNAL_MINIDUMP: true });
         }
-=======
         this._scopeStore.set(cloned);
->>>>>>> 0300caa3
       });
     }
   }

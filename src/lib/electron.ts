import { platform, release, type } from 'os';

import { SentryBrowser, SentryBrowserOptions } from '@sentry/browser';
import {
  Adapter,
  Breadcrumb,
  Client,
  Context,
  Options,
  SentryEvent,
} from '@sentry/core';
import { SentryNode, SentryNodeOptions } from '@sentry/node';
import {
  app,
  crashReporter,
  ipcMain,
  ipcRenderer,
  powerMonitor,
  remote,
  screen,
  webContents,
  // Electron cannot be included as a dependency otherwise the binaries get packaged into apps
  // tslint:disable-next-line:no-implicit-dependencies
} from 'electron';

import Store from './store';
import MinidumpUploader from './uploader';

/**
 * Maximum number of breadcrumbs that get added to an event. Can be overwritten
 * with `options.maxBreadcrumbs`.
 */
const MAX_BREADCRUMBS = 100;

/** IPC to send a captured event (exception or message) to Sentry. */
const IPC_EVENT = 'sentry-electron.event';
/** IPC to capture a breadcrumb globally. */
const IPC_CRUMB = 'sentry-electron.breadcrumbs';
/** IPC to capture new context (user, tags, extra) globally. */
const IPC_CONTEXT = 'sentry-electron.context';

/** SDK name used in every event. */
const SDK_NAME = 'sentry-electron';
/** SDK version used in every event. */
const SDK_VERSION = require('../../package.json').version;

/** Application base path */
const APP_BASE_PATH = (app || remote.app).getAppPath().replace(/\\/g, '/');

/**
 * Configuration options for {@link SentryElectron}.
 *
 * By default, all native crashes and JavaScript errors will be captured and
 * sent to Sentry. Note that these settings have to be specified during startup
 * and cannot be changed later.
 *
 * This options object can also contain options for the Browser and Node SDKs,
 * which are being used under the hood to record JavaScript errors. Please refer
 * to their documentation for a description of the fields.
 *
 * @see SentryBrowserOptions
 * @see SentryNodeOptions
 * @see SentryElectron
 */
export interface SentryElectronOptions
  extends Options,
    SentryBrowserOptions,
    SentryNodeOptions {
  /**
   * Enables crash reporting for native crashes of this process (via Minidumps).
   * Defaults to `true`.
   */
  enableNative?: boolean;

  /**
   * Enables crash reporting for JavaScript errors in this process.
   * Defaults to `true`.
   */
  enableJavaScript?: boolean;

  /**
   * This will be called in case of a non recoverable fatal error.
   */
  onFatalError?: (error: Error) => void;
}

/**
 * Official Sentry SDK for Electron.
 *
 * This adapter hooks into Electron, records breadcrumbs for common events and
 * collect native crashes and JavaScript errors. The SDK can be initialized
 * in the main processes, renderer processes and spawned child processes.
 *
 * Note that the call to {@link Sentry.Client.install} should occur as early as
 * possible so that even errors during startup can be recorded reliably. This
 * also applies to renderer processes.
 *
 * See {@link SentryElectronOptions} for configuration options.
 *
 * @example
 * const Sentry = require('@sentry/core');
 * const { SentryElectron } = require('@sentry/electron');
 *
 * const options = {
 *   enableNative: true,
 *   enableJavaScript: true,
 * };
 *
 * Sentry.create(__DSN__)
 *   .use(SentryElectron, options)
 *   .install();
 *
 * @see SentryElectronOptions
 * @see Sentry.Client
 */
export class SentryElectron implements Adapter {
  /**
   * Normalizes URLs in exceptions and stacktraces so Sentry can fingerprint
   * across platforms
   *
   * @param {string} url The URL to be normalized
   * @param {string} [base=APP_BASE_PATH] (optional) The application base path
   * @returns
   */
  private static normalizeUrl(url: string, base: string = APP_BASE_PATH) {
    return decodeURI(url)
      .replace(/\\/g, '/')
<<<<<<< HEAD
      .replace(new RegExp(`(file:\/\/)?\/*${base}\/*`, "ig"), 'app:///');
=======
      .replace(new RegExp(`(file:\/\/)?\/*${base}\/*`, 'ig'), 'app://');
>>>>>>> 6222ab8f
  }

  /** The inner SDK used to record JavaScript events. */
  private inner: SentryBrowser | SentryNode;
  /** Store to persist context information beyond application crashes. */
  private context: Store<Context> = new Store('context.json', {});
  /** Store to persist breadcrumbs beyond application crashes. */
  private breadcrumbs: Store<Breadcrumb[]> = new Store('crumbs.json', []);
  /** Uploader for minidump files. */
  private uploader: MinidumpUploader;

  /**
   * Creates a new instance of the
   * @param client The Sentry SDK Client.
   * @param options Options to configure the Electron SDK.
   */
  constructor(
    private client: Client,
    public options: SentryElectronOptions = {},
  ) {}

  /**
   * Initializes the SDK.
   *
   * This function installs all internal error handlers and hooks into Electron.
   * It will be called automatically by the Sentry Client.
   */
  public async install(): Promise<boolean> {
    let success = true;

    if (this.isNativeEnabled()) {
      success = (await this.installNativeHandler()) && success;
    }

    if (this.isMainEnabled()) {
      success = (await this.installMainHandler()) && success;
    }

    if (this.isRenderEnabled()) {
      success = (await this.installRenderHandler()) && success;
    }

    if (this.isMainProcess()) {
      ipcMain.on(IPC_CRUMB, (_: Event, crumb: Breadcrumb) => {
        this.captureBreadcrumb(crumb).catch(e => this.client.log(e));
      });

      ipcMain.on(IPC_EVENT, (_: Event, event: SentryEvent) => {
        this.send(event).catch(e => this.client.log(e));
      });

      ipcMain.on(IPC_CONTEXT, (_: Event, context: Context) => {
        this.setContext(context).catch(e => this.client.log(e));
      });

      this.breadcrumbsFromEvents('app', app);

      app.on('ready', info => {
        // we can't access these until 'ready'
        this.breadcrumbsFromEvents('Screen', screen);
        this.breadcrumbsFromEvents('PowerMonitor', powerMonitor);
      });

      app.on('web-contents-created', (e, contents) => {
        // setImmediate is required for contents.id to be correct
        // https://github.com/electron/electron/issues/12036
        setImmediate(() => {
          this.breadcrumbsFromEvents(`WebContents[${contents.id}]`, contents, [
            'dom-ready',
            'load-url',
            'destroyed',
          ]);
        });
      });
    }

    return success;
  }

  /**
   * Generates a Sentry event from an exception.
   *
   * @param exception An error-like object or error message to capture.
   * @returns An event to be sent to Sentry.
   */
  public captureException(exception: any): Promise<SentryEvent> {
    return this.callInner(inner => inner.captureException(exception));
  }

  /**
   * Generates a Sentry event from a plain message.
   *
   * @param exception A message to capture as Sentry event.
   * @returns An event to be sent to Sentry.
   */
  public captureMessage(message: string): Promise<SentryEvent> {
    return this.callInner(inner => inner.captureMessage(message));
  }

  /**
   * Records a breadcrumb which will be included in subsequent events.
   *
   * Use {@link Options.maxBreadcrumbs} to control the maximum number of
   * breadcrumbs that will be included in an event.
   *
   * @param breadcrumb Partial breadcrumb data.
   * @returns The recorded breadcrumb.
   */
  public async captureBreadcrumb(breadcrumb: Breadcrumb): Promise<Breadcrumb> {
    if (this.isRenderProcess()) {
      ipcRenderer.send(IPC_CRUMB, breadcrumb);
      return breadcrumb;
    }

    const crumb = JSON.parse(JSON.stringify(breadcrumb));
    const max = this.options.maxBreadcrumbs || MAX_BREADCRUMBS;
    this.breadcrumbs.update(crumbs => [...crumbs.slice(-max), crumb]);

    return crumb;
  }

  /**
   * Sends an event to Sentry.
   *
   * In renderer processes, this will send an IPC message to the main process.
   * The main processes adds context, breadcrumbs, as well as device and SDK
   * information and then sends the event to Sentry.
   *
   * @param event An event to be sent to Sentry.
   * @returns A promise that resolves when the event has been sent.
   */
  public async send(event: SentryEvent): Promise<void> {
    if (this.isRenderProcess()) {
      const contents = remote.getCurrentWebContents();
      event.extra = {
        ...event.extra,
        crashed_process: `renderer[${contents.id}]`,
      };

      ipcRenderer.send(IPC_EVENT, event);
      return;
    }

    const context = this.getEnrichedContext();
    const mergedEvent = {
      ...this.normalizeEvent(event),
      user: { ...context.user, ...event.user },
      tags: { ...context.tags, ...event.tags },
      extra: { crashed_process: 'browser', ...context.extra, ...event.extra },
      sdk: { name: SDK_NAME, version: SDK_VERSION },
      breadcrumbs: this.breadcrumbs.get(),
    };

    return this.callInner(inner => inner.send(mergedEvent));
  }

  /**
   * Updates options of this SDK.
   *
   * Note that once crash reporting is enabled for either JavaScript errors or
   * native crashes, they cannot be disabled anymore.
   *
   * @param options New options.
   */
  public async setOptions(options: SentryElectronOptions): Promise<void> {
    this.options = options;

    if (this.isNativeEnabled()) {
      // We can safely re-install the native CrashReporter. If it had been
      // started before, this will effectively be a no-op. Otherwise, it will
      // start a new instance.
      await this.installNativeHandler();
    } else {
      this.client.log('Native CrashReporter cannot be stopped once started.');
    }

    return this.callInner(inner => inner.setOptions(options));
  }

  /**
   * Returns the context saved for this app.
   *
   * After a native crash, this tries to recover saved context from disk. Use
   * {@link setContext} to change this context. Note that the context is managed
   * by the main process, so calling this method in the renderer process will
   * not return any data.
   *
   * @returns The current context.
   */
  public async getContext(): Promise<Context> {
    // The context is managed by the main process only
    return this.isMainProcess() ? this.context.get() : {};
  }

  /**
   * Sets a new context for this app.
   *
   * The context is managed by the main process. Calling this method in a
   * renderer process will issue an IPC message to the main process. The context
   * is asynchronously flushed to disk so that it can be recovered when the
   * application crashes.
   *
   * @param context A new context to replace the previous one.
   */
  public async setContext(context: Context): Promise<void> {
    if (this.isRenderProcess()) {
      ipcRenderer.send(IPC_CONTEXT, context);
      return;
    }

    this.context.set(context);
  }

  /** Clears the breadcrumb store */
  public clearBreadcrumbs() {
    this.breadcrumbs.clear();
  }

  /** Returns whether the SDK is running in the main process. */
  private isMainProcess(): boolean {
    return process.type === 'browser';
  }

  /** Returns whether the SDK is running in a renderer process. */
  private isRenderProcess(): boolean {
    return process.type === 'renderer';
  }

  /** Returns whether JS is enabled and we are in the main process. */
  private isMainEnabled(): boolean {
    return this.isMainProcess() && this.options.enableJavaScript !== false;
  }

  /** Returns whether JS is enabled and we are in a renderer process. */
  private isRenderEnabled(): boolean {
    return this.isRenderProcess() && this.options.enableJavaScript !== false;
  }

  /** Returns whether native reports are enabled. */
  private isNativeEnabled(): boolean {
    // On macOS, we should only start the Electron CrashReporter in the main
    // process. It uses Crashpad internally, which will catch errors from all
    // sub processes thanks to out-of-processes crash handling. On other
    // platforms we need to start the CrashReporter in every sub process. For
    // more information see: https://goo.gl/nhqqwD
    if (platform() === 'darwin' && process.type !== 'browser') {
      return false;
    }

    return this.options.enableNative !== false;
  }

  /** Intercepts breadcrumbs from other SDKs. */
  private interceptBreadcrumb(crumb: Breadcrumb): boolean {
    const { shouldAddBreadcrumb } = this.options;
    if (!shouldAddBreadcrumb || shouldAddBreadcrumb(crumb)) {
      this.captureBreadcrumb(crumb);
    }

    // We do not want the Node and Browser SDK to record breadcrumbs directly.
    // Instead, we will manage them and append them to the events manually.
    return false;
  }

  /** Loads new native crashes from disk and sends them to Sentry. */
  private async sendNativeCrashes(
    extra: object = { crashed_process: 'browser' },
  ): Promise<void> {
    // Whenever we are called, assume that the crashes we are going to load down
    // below have occurred recently. This means, we can use the same event data
    // for all minidumps that we load now. There are two conditions:
    //
    //  1. The application crashed and we are just starting up. The stored
    //     breadcrumbs and context reflect the state during the application
    //     crash.
    //
    //  2. A renderer process crashed recently and we have just been notified
    //     about it. Just use the breadcrumbs and context information we have
    //     right now and hope that the delay was not too long.

    const context = this.getEnrichedContext();
    const event = {
      user: context.user,
      tags: context.tags,
      extra: { ...context.extra, ...extra },
      release: this.options.release,
      environment: this.options.environment,
      sdk: { name: SDK_NAME, version: SDK_VERSION },
      // Breadcrumbs are copied as they may get cleared at startup
      breadcrumbs: Array.from(this.breadcrumbs.get()),
    };

    const paths = await this.uploader.getNewMinidumps();
    await Promise.all(
      paths.map(path => this.uploader.uploadMinidump(path, event)),
    );
  }

  /** Activates the Electron CrashReporter. */
  private async installNativeHandler(): Promise<boolean> {
    // We will manually submit errors, but CrashReporter requires a submitURL in
    // some versions. Also, provide a productName and companyName, which we will
    // add manually to the event's context during submission.
    crashReporter.start({
      productName: (app || remote.app).getName(),
      companyName: '',
      submitURL: '',
      uploadToServer: false,
      ignoreSystemCrashHandler: true,
    });

    if (this.isMainProcess()) {
      // The crashReporter has an undocumented method to retrieve the directory
      // it uses to store minidumps in. The structure in this directory depends
      // on the crash library being used (Crashpad or Breakpad).
      const crashesDirectory = (crashReporter as any).getCrashesDirectory();
      this.uploader = new MinidumpUploader(this.client.dsn, crashesDirectory);

      // Start to submit recent minidump crashes. This will load breadcrumbs
      // and context information that was cached on disk prior to the crash.
      this.sendNativeCrashes();

      // Every time a subprocess or renderer crashes, start sending minidumps
      // right away.
      app.on('web-contents-created', (event, contents) => {
<<<<<<< HEAD
        contents.on('crashed', () => this.sendNativeCrashes({
          crashed_process: `renderer[${contents.id}]`,
          crashed_url: SentryElectron.normalizeUrl(contents.getURL()),
        }));
=======
        contents.on('crashed', () =>
          this.sendNativeCrashes({
            crashed_process: `renderer[${contents.id}]`,
            crashed_url: contents.getURL(),
          }),
        );
>>>>>>> 6222ab8f
      });
    }

    return true;
  }

  /** Activates the Node SDK for the main process. */
  private async installMainHandler(): Promise<boolean> {
    const options = {
      ...this.options,
      shouldAddBreadcrumb: this.interceptBreadcrumb.bind(this),
    };

    // Browser is the Electron main process (Node)
    const node = new SentryNode(this.client, options);
    if (!await node.install()) {
      return false;
    }

    const Raven = node.getRaven();
    if (this.options.onFatalError) {
      Raven.onFatalError = this.options.onFatalError;
    }

    this.inner = node;
    return true;
  }

  /** Activates the Browser SDK for the renderer process. */
  private async installRenderHandler(): Promise<boolean> {
    const options = {
      ...this.options,
      shouldAddBreadcrumb: this.interceptBreadcrumb.bind(this),
    };

    // Renderer is an Electron BrowserWindow, thus Chromium
    const browser = new SentryBrowser(this.client, options);
    if (!await browser.install()) {
      return false;
    }

    this.inner = browser;
    return true;
  }

  /**
   * Helper to call a method on the inner SDK (Browser or Node). It will error
   * if JavaScript reporting is turned off.
   */
  private async callInner<R>(
    callback: (inner: Adapter) => Promise<R>,
  ): Promise<R> {
    if (this.inner === undefined) {
      throw new Error('Please call install first');
    }

    return callback(this.inner);
  }

  /** Returns a context enriched by device and OS information. */
  private getEnrichedContext(): Context {
    const context = this.context.get();

    context.tags = {
      arch: process.arch,
      'os.name': type(),
      os: `${type()} ${release()}`,
      ...context.tags,
    };

    return context;
  }

  /**
   * Hooks into the Electron EventEmitter to capture breadcrumbs for the
   * specified events.
   */
  private breadcrumbsFromEvents(
    category: string,
    emitter: Electron.EventEmitter,
    events: string[] = [],
  ) {
    const originalEmit = emitter.emit;
    emitter.emit = (event, ...args) => {
      if (events.length === 0 || events.indexOf(event) > -1) {
        this.captureBreadcrumb({
          message: `${category}.${event}`,
          type: `ui`,
          category: `electron`,
          timestamp: new Date().getTime() / 1000,
        });
      }

      return originalEmit.call(emitter, event, ...args);
    };
  }

  private normalizeEvent(event: any) {
    if (event.culprit) {
      event.culprit = SentryElectron.normalizeUrl(event.culprit);
    }

    if (event.request && event.request.url) {
      event.request.url = SentryElectron.normalizeUrl(event.request.url);
    }

    const stacktrace =
      event.stacktrace ||
      // node.js exceptions
      (event.exception &&
        event.exception[0] &&
        event.exception[0].stacktrace) ||
      // Browser exceptions
      (event.exception && event.exception.values[0].stacktrace);

    if (stacktrace) {
      stacktrace.frames.forEach((frame: any) => {
        frame.filename = SentryElectron.normalizeUrl(frame.filename);
      });
    }

    return event;
  }
}<|MERGE_RESOLUTION|>--- conflicted
+++ resolved
@@ -125,11 +125,7 @@
   private static normalizeUrl(url: string, base: string = APP_BASE_PATH) {
     return decodeURI(url)
       .replace(/\\/g, '/')
-<<<<<<< HEAD
       .replace(new RegExp(`(file:\/\/)?\/*${base}\/*`, "ig"), 'app:///');
-=======
-      .replace(new RegExp(`(file:\/\/)?\/*${base}\/*`, 'ig'), 'app://');
->>>>>>> 6222ab8f
   }
 
   /** The inner SDK used to record JavaScript events. */
@@ -455,19 +451,12 @@
       // Every time a subprocess or renderer crashes, start sending minidumps
       // right away.
       app.on('web-contents-created', (event, contents) => {
-<<<<<<< HEAD
-        contents.on('crashed', () => this.sendNativeCrashes({
-          crashed_process: `renderer[${contents.id}]`,
-          crashed_url: SentryElectron.normalizeUrl(contents.getURL()),
-        }));
-=======
         contents.on('crashed', () =>
           this.sendNativeCrashes({
             crashed_process: `renderer[${contents.id}]`,
-            crashed_url: contents.getURL(),
+            crashed_url: SentryElectron.normalizeUrl(contents.getURL()),
           }),
         );
->>>>>>> 6222ab8f
       });
     }
 

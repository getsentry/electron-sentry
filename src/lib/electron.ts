import { platform, release, type } from 'os';

import { SentryBrowser, SentryBrowserOptions } from '@sentry/browser';
import {
  Adapter,
  Breadcrumb,
  Client,
  Context,
  Options,
  SentryEvent,
} from '@sentry/core';
import { SentryNode, SentryNodeOptions } from '@sentry/node';
import {
  app,
  crashReporter,
  ipcMain,
  ipcRenderer,
  powerMonitor,
  remote,
  screen,
  webContents,
  // Electron cannot be included as a dependency otherwise the binaries get packaged into apps
  // tslint:disable-next-line:no-implicit-dependencies
} from 'electron';

import Store from './store';
import MinidumpUploader from './uploader';

/**
 * Maximum number of breadcrumbs that get added to an event. Can be overwritten
 * with `options.maxBreadcrumbs`.
 */
const MAX_BREADCRUMBS = 100;

/** IPC to send a captured event (exception or message) to Sentry. */
const IPC_EVENT = 'sentry-electron.event';
/** IPC to capture a breadcrumb globally. */
const IPC_CRUMB = 'sentry-electron.breadcrumbs';
/** IPC to capture new context (user, tags, extra) globally. */
const IPC_CONTEXT = 'sentry-electron.context';

/** SDK name used in every event. */
const SDK_NAME = 'sentry-electron';
/** SDK version used in every event. */
const SDK_VERSION = require('../../package.json').version;

/** Application base path */
const APP_BASE_PATH = (app || remote.app).getAppPath().replace(/\\/g, '/');

/**
 * Configuration options for {@link SentryElectron}.
 *
 * By default, all native crashes and JavaScript errors will be captured and
 * sent to Sentry. Note that these settings have to be specified during startup
 * and cannot be changed later.
 *
 * This options object can also contain options for the Browser and Node SDKs,
 * which are being used under the hood to record JavaScript errors. Please refer
 * to their documentation for a description of the fields.
 *
 * @see SentryBrowserOptions
 * @see SentryNodeOptions
 * @see SentryElectron
 */
export interface SentryElectronOptions
  extends Options,
    SentryBrowserOptions,
    SentryNodeOptions {
  /**
   * Enables crash reporting for native crashes of this process (via Minidumps).
   * Defaults to `true`.
   */
  enableNative?: boolean;

  /**
   * Enables crash reporting for JavaScript errors in this process.
   * Defaults to `true`.
   */
  enableJavaScript?: boolean;

  /**
   * This will be called in case of a non recoverable fatal error.
   */
  onFatalError?: (error: Error) => void;
}

/**
 * Official Sentry SDK for Electron.
 *
 * This adapter hooks into Electron, records breadcrumbs for common events and
 * collect native crashes and JavaScript errors. The SDK can be initialized
 * in the main processes, renderer processes and spawned child processes.
 *
 * Note that the call to {@link Sentry.Client.install} should occur as early as
 * possible so that even errors during startup can be recorded reliably. This
 * also applies to renderer processes.
 *
 * See {@link SentryElectronOptions} for configuration options.
 *
 * @example
 * const Sentry = require('@sentry/core');
 * const { SentryElectron } = require('@sentry/electron');
 *
 * const options = {
 *   enableNative: true,
 *   enableJavaScript: true,
 * };
 *
 * Sentry.create(__DSN__)
 *   .use(SentryElectron, options)
 *   .install();
 *
 * @see SentryElectronOptions
 * @see Sentry.Client
 */
export class SentryElectron implements Adapter {
  /**
   * Normalizes URLs in exceptions and stacktraces so Sentry can fingerprint
   * across platforms
   *
   * @param {string} url The URL to be normalized
   * @param {string} [base=APP_BASE_PATH] (optional) The application base path
   * @returns
   */
  private static normalizeUrl(url: string, base: string = APP_BASE_PATH) {
    return decodeURI(url)
      .replace(/\\/g, '/')
<<<<<<< HEAD
      .replace(new RegExp(`(file:\/\/)?\/*${base}\/*`, 'ig'), 'app://');
=======
      .replace(new RegExp(`(file:\/\/)?\/*${base}\/*`, 'ig'), 'app:///');
>>>>>>> c00adb0d
  }

  /** The inner SDK used to record JavaScript events. */
  private inner: SentryBrowser | SentryNode;
  /** Store to persist context information beyond application crashes. */
  private context: Store<Context> = new Store('context.json', {});
  /** Store to persist breadcrumbs beyond application crashes. */
  private breadcrumbs: Store<Breadcrumb[]> = new Store('crumbs.json', []);
  /** Uploader for minidump files. */
  private uploader: MinidumpUploader;

  /**
   * Creates a new instance of the
   * @param client The Sentry SDK Client.
   * @param options Options to configure the Electron SDK.
   */
  constructor(
    private client: Client,
    public options: SentryElectronOptions = {},
  ) {}

  /**
   * Initializes the SDK.
   *
   * This function installs all internal error handlers and hooks into Electron.
   * It will be called automatically by the Sentry Client.
   */
  public async install(): Promise<boolean> {
    let success = true;

    if (this.isNativeEnabled()) {
      success = (await this.installNativeHandler()) && success;
    }

    if (this.isMainEnabled()) {
      success = (await this.installMainHandler()) && success;
    }

    if (this.isRenderEnabled()) {
      success = (await this.installRenderHandler()) && success;
    }

    if (this.isMainProcess()) {
      ipcMain.on(IPC_CRUMB, (_: Event, crumb: Breadcrumb) => {
        this.captureBreadcrumb(crumb).catch(e => this.client.log(e));
      });

      ipcMain.on(IPC_EVENT, (_: Event, event: SentryEvent) => {
        this.send(event).catch(e => this.client.log(e));
      });

      ipcMain.on(IPC_CONTEXT, (_: Event, context: Context) => {
        this.setContext(context).catch(e => this.client.log(e));
      });

      this.breadcrumbsFromEvents('app', app);

      app.on('ready', info => {
        // we can't access these until 'ready'
        this.breadcrumbsFromEvents('Screen', screen);
        this.breadcrumbsFromEvents('PowerMonitor', powerMonitor);
      });

      app.on('web-contents-created', (e, contents) => {
        // setImmediate is required for contents.id to be correct
        // https://github.com/electron/electron/issues/12036
        setImmediate(() => {
          this.breadcrumbsFromEvents(`WebContents[${contents.id}]`, contents, [
            'dom-ready',
            'load-url',
            'destroyed',
          ]);
        });
      });
    }

    return success;
  }

  /**
   * Generates a Sentry event from an exception.
   *
   * @param exception An error-like object or error message to capture.
   * @returns An event to be sent to Sentry.
   */
  public captureException(exception: any): Promise<SentryEvent> {
    return this.callInner(inner => inner.captureException(exception));
  }

  /**
   * Generates a Sentry event from a plain message.
   *
   * @param exception A message to capture as Sentry event.
   * @returns An event to be sent to Sentry.
   */
  public captureMessage(message: string): Promise<SentryEvent> {
    return this.callInner(inner => inner.captureMessage(message));
  }

  /**
   * Records a breadcrumb which will be included in subsequent events.
   *
   * Use {@link Options.maxBreadcrumbs} to control the maximum number of
   * breadcrumbs that will be included in an event.
   *
   * @param breadcrumb Partial breadcrumb data.
   * @returns The recorded breadcrumb.
   */
  public async captureBreadcrumb(breadcrumb: Breadcrumb): Promise<Breadcrumb> {
    if (this.isRenderProcess()) {
      ipcRenderer.send(IPC_CRUMB, breadcrumb);
      return breadcrumb;
    }

    const crumb = JSON.parse(JSON.stringify(breadcrumb));
    const max = this.options.maxBreadcrumbs || MAX_BREADCRUMBS;
    this.breadcrumbs.update(crumbs => [...crumbs.slice(-max), crumb]);

    return crumb;
  }

  /**
   * Sends an event to Sentry.
   *
   * In renderer processes, this will send an IPC message to the main process.
   * The main processes adds context, breadcrumbs, as well as device and SDK
   * information and then sends the event to Sentry.
   *
   * @param event An event to be sent to Sentry.
   * @returns A promise that resolves when the event has been sent.
   */
  public async send(event: SentryEvent): Promise<void> {
    if (this.isRenderProcess()) {
      const contents = remote.getCurrentWebContents();
      event.extra = {
        ...event.extra,
        crashed_process: `renderer[${contents.id}]`,
      };

      ipcRenderer.send(IPC_EVENT, event);
      return;
    }

    const context = this.getEnrichedContext();
    const mergedEvent = {
      ...this.normalizeEvent(event),
      user: { ...context.user, ...event.user },
      tags: { ...context.tags, ...event.tags },
      extra: { crashed_process: 'browser', ...context.extra, ...event.extra },
      sdk: { name: SDK_NAME, version: SDK_VERSION },
      breadcrumbs: this.breadcrumbs.get(),
    };

    return this.callInner(inner => inner.send(mergedEvent));
  }

  /**
   * Updates options of this SDK.
   *
   * Note that once crash reporting is enabled for either JavaScript errors or
   * native crashes, they cannot be disabled anymore.
   *
   * @param options New options.
   */
  public async setOptions(options: SentryElectronOptions): Promise<void> {
    this.options = options;

    if (this.isNativeEnabled()) {
      // We can safely re-install the native CrashReporter. If it had been
      // started before, this will effectively be a no-op. Otherwise, it will
      // start a new instance.
      await this.installNativeHandler();
    } else {
      this.client.log('Native CrashReporter cannot be stopped once started.');
    }

    return this.callInner(inner => inner.setOptions(options));
  }

  /**
   * Returns the context saved for this app.
   *
   * After a native crash, this tries to recover saved context from disk. Use
   * {@link setContext} to change this context. Note that the context is managed
   * by the main process, so calling this method in the renderer process will
   * not return any data.
   *
   * @returns The current context.
   */
  public async getContext(): Promise<Context> {
    // The context is managed by the main process only
    return this.isMainProcess() ? this.context.get() : {};
  }

  /**
   * Sets a new context for this app.
   *
   * The context is managed by the main process. Calling this method in a
   * renderer process will issue an IPC message to the main process. The context
   * is asynchronously flushed to disk so that it can be recovered when the
   * application crashes.
   *
   * @param context A new context to replace the previous one.
   */
  public async setContext(context: Context): Promise<void> {
    if (this.isRenderProcess()) {
      ipcRenderer.send(IPC_CONTEXT, context);
      return;
    }

    this.context.set(context);
  }

  /** Clears the breadcrumb store */
  public clearBreadcrumbs() {
    this.breadcrumbs.clear();
  }

  /** Returns whether the SDK is running in the main process. */
  private isMainProcess(): boolean {
    return process.type === 'browser';
  }

  /** Returns whether the SDK is running in a renderer process. */
  private isRenderProcess(): boolean {
    return process.type === 'renderer';
  }

  /** Returns whether JS is enabled and we are in the main process. */
  private isMainEnabled(): boolean {
    return this.isMainProcess() && this.options.enableJavaScript !== false;
  }

  /** Returns whether JS is enabled and we are in a renderer process. */
  private isRenderEnabled(): boolean {
    return this.isRenderProcess() && this.options.enableJavaScript !== false;
  }

  /** Returns whether native reports are enabled. */
  private isNativeEnabled(): boolean {
    // On macOS, we should only start the Electron CrashReporter in the main
    // process. It uses Crashpad internally, which will catch errors from all
    // sub processes thanks to out-of-processes crash handling. On other
    // platforms we need to start the CrashReporter in every sub process. For
    // more information see: https://goo.gl/nhqqwD
    if (platform() === 'darwin' && process.type !== 'browser') {
      return false;
    }

    return this.options.enableNative !== false;
  }

  /** Intercepts breadcrumbs from other SDKs. */
  private interceptBreadcrumb(crumb: Breadcrumb): boolean {
    const { shouldAddBreadcrumb } = this.options;
    if (!shouldAddBreadcrumb || shouldAddBreadcrumb(crumb)) {
      this.captureBreadcrumb(crumb);
    }

    // We do not want the Node and Browser SDK to record breadcrumbs directly.
    // Instead, we will manage them and append them to the events manually.
    return false;
  }

  /** Loads new native crashes from disk and sends them to Sentry. */
  private async sendNativeCrashes(
    extra: object = { crashed_process: 'browser' },
  ): Promise<void> {
    // Whenever we are called, assume that the crashes we are going to load down
    // below have occurred recently. This means, we can use the same event data
    // for all minidumps that we load now. There are two conditions:
    //
    //  1. The application crashed and we are just starting up. The stored
    //     breadcrumbs and context reflect the state during the application
    //     crash.
    //
    //  2. A renderer process crashed recently and we have just been notified
    //     about it. Just use the breadcrumbs and context information we have
    //     right now and hope that the delay was not too long.

    const context = this.getEnrichedContext();
    const event = {
      user: context.user,
      tags: context.tags,
      extra: { ...context.extra, ...extra },
      release: this.options.release,
      environment: this.options.environment,
      sdk: { name: SDK_NAME, version: SDK_VERSION },
      // Breadcrumbs are copied as they may get cleared at startup
      breadcrumbs: Array.from(this.breadcrumbs.get()),
    };

    const paths = await this.uploader.getNewMinidumps();
    await Promise.all(
      paths.map(path => this.uploader.uploadMinidump({ path, event })),
    );
  }

  /** Activates the Electron CrashReporter. */
  private async installNativeHandler(): Promise<boolean> {
    // We will manually submit errors, but CrashReporter requires a submitURL in
    // some versions. Also, provide a productName and companyName, which we will
    // add manually to the event's context during submission.
    crashReporter.start({
      productName: (app || remote.app).getName(),
      companyName: '',
      submitURL: '',
      uploadToServer: false,
      ignoreSystemCrashHandler: true,
    });

    if (this.isMainProcess()) {
      // The crashReporter has an undocumented method to retrieve the directory
      // it uses to store minidumps in. The structure in this directory depends
      // on the crash library being used (Crashpad or Breakpad).
      const crashesDirectory = (crashReporter as any).getCrashesDirectory();
      this.uploader = new MinidumpUploader(this.client.dsn, crashesDirectory);

      // Start to submit recent minidump crashes. This will load breadcrumbs
      // and context information that was cached on disk prior to the crash.
      this.sendNativeCrashes();

      // Every time a subprocess or renderer crashes, start sending minidumps
      // right away.
      app.on('web-contents-created', (event, contents) => {
        contents.on('crashed', () =>
          this.sendNativeCrashes({
            crashed_process: `renderer[${contents.id}]`,
<<<<<<< HEAD
            crashed_url: contents.getURL(),
=======
            crashed_url: SentryElectron.normalizeUrl(contents.getURL()),
>>>>>>> c00adb0d
          }),
        );
      });
    }

    return true;
  }

  /** Activates the Node SDK for the main process. */
  private async installMainHandler(): Promise<boolean> {
    const options = {
      ...this.options,
      shouldAddBreadcrumb: this.interceptBreadcrumb.bind(this),
    };

    // Browser is the Electron main process (Node)
    const node = new SentryNode(this.client, options);
    if (!await node.install()) {
      return false;
    }

    const Raven = node.getRaven();
    if (this.options.onFatalError) {
      Raven.onFatalError = this.options.onFatalError;
    }

    this.inner = node;
    return true;
  }

  /** Activates the Browser SDK for the renderer process. */
  private async installRenderHandler(): Promise<boolean> {
    const options = {
      ...this.options,
      shouldAddBreadcrumb: this.interceptBreadcrumb.bind(this),
    };

    // Renderer is an Electron BrowserWindow, thus Chromium
    const browser = new SentryBrowser(this.client, options);
    if (!await browser.install()) {
      return false;
    }

    this.inner = browser;
    return true;
  }

  /**
   * Helper to call a method on the inner SDK (Browser or Node). It will error
   * if JavaScript reporting is turned off.
   */
  private async callInner<R>(
    callback: (inner: Adapter) => Promise<R>,
  ): Promise<R> {
    if (this.inner === undefined) {
      throw new Error('Please call install first');
    }

    return callback(this.inner);
  }

  /** Returns a context enriched by device and OS information. */
  private getEnrichedContext(): Context {
    const context = this.context.get();

    context.tags = {
      arch: process.arch,
      'os.name': type(),
      os: `${type()} ${release()}`,
      ...context.tags,
    };

    return context;
  }

  /**
   * Hooks into the Electron EventEmitter to capture breadcrumbs for the
   * specified events.
   */
  private breadcrumbsFromEvents(
    category: string,
    emitter: Electron.EventEmitter,
    events: string[] = [],
  ) {
    const originalEmit = emitter.emit;
    emitter.emit = (event, ...args) => {
      if (events.length === 0 || events.indexOf(event) > -1) {
        this.captureBreadcrumb({
          message: `${category}.${event}`,
          type: `ui`,
          category: `electron`,
          timestamp: new Date().getTime() / 1000,
        });
      }

      return originalEmit.call(emitter, event, ...args);
    };
  }

  private normalizeEvent(event: any) {
    if (event.culprit) {
      event.culprit = SentryElectron.normalizeUrl(event.culprit);
    }

    if (event.request && event.request.url) {
      event.request.url = SentryElectron.normalizeUrl(event.request.url);
    }

    const stacktrace =
      event.stacktrace ||
      // node.js exceptions
      (event.exception &&
        event.exception[0] &&
        event.exception[0].stacktrace) ||
      // Browser exceptions
      (event.exception && event.exception.values[0].stacktrace);

    if (stacktrace) {
      stacktrace.frames.forEach((frame: any) => {
        frame.filename = SentryElectron.normalizeUrl(frame.filename);
      });
    }

    return event;
  }
}<|MERGE_RESOLUTION|>--- conflicted
+++ resolved
@@ -125,11 +125,7 @@
   private static normalizeUrl(url: string, base: string = APP_BASE_PATH) {
     return decodeURI(url)
       .replace(/\\/g, '/')
-<<<<<<< HEAD
-      .replace(new RegExp(`(file:\/\/)?\/*${base}\/*`, 'ig'), 'app://');
-=======
       .replace(new RegExp(`(file:\/\/)?\/*${base}\/*`, 'ig'), 'app:///');
->>>>>>> c00adb0d
   }
 
   /** The inner SDK used to record JavaScript events. */
@@ -458,11 +454,7 @@
         contents.on('crashed', () =>
           this.sendNativeCrashes({
             crashed_process: `renderer[${contents.id}]`,
-<<<<<<< HEAD
-            crashed_url: contents.getURL(),
-=======
             crashed_url: SentryElectron.normalizeUrl(contents.getURL()),
->>>>>>> c00adb0d
           }),
         );
       });

import { eventFromException, eventFromMessage } from '@sentry/browser';
import { BaseBackend, getCurrentHub } from '@sentry/core';
import { Event, EventHint, Scope, Severity } from '@sentry/types';
import { walk } from '@sentry/utils';

import { CommonBackend, ElectronOptions, getNameFallback, IPC_EVENT, IPC_PING, IPC_SCOPE } from '../common';

/** Requires and returns electron or undefined if it's unavailable  */
function requireElectron(): Electron.AllElectron | undefined {
  try {
    return require('electron');
  } catch (e) {
    //
  }

  return undefined;
}

/**
 * We store the IPC interface on window so it's the same for both regular and isolated contexts
 */
declare global {
  interface Window {
    __SENTRY_IPC__:
      | {
          sendScope: (scope: Scope) => void;
          sendEvent: (event: Event) => void;
          pingMain: (success: () => void) => void;
        }
      | undefined;
  }
}

/** Timeout used for registering with the main process. */
const PING_TIMEOUT = 500;

/** Backend implementation for Electron renderer backends. */
export class RendererBackend extends BaseBackend<ElectronOptions> implements CommonBackend<ElectronOptions> {
  /** Creates a new Electron backend instance. */
  public constructor(options: ElectronOptions) {
    if (options.enableJavaScript === false) {
      options.enabled = false;
    }
    super(options);

    const electron = requireElectron();

    if (electron) {
      // We are either in a preload script or nodeIntegration is enabled
      if (this._isNativeEnabled()) {
        this._installNativeHandler(electron.crashReporter);
      }

      this._hookIPC(electron.ipcRenderer, electron.contextBridge);
      this._pingMainProcess();
      this._setupScopeListener();
    } else {
      // We are in a renderer with contextIsolation = true
      if (window.__SENTRY_IPC__ == undefined) {
        // eslint-disable-next-line no-console
        console.warn(
          'contextIsolation is enabled but IPC has not been exposed. Did you call "init" in the preload script?',
        );
      }
    }
  }

  /**
   * @inheritDoc
   */
  // eslint-disable-next-line @typescript-eslint/explicit-module-boundary-types
  public eventFromException(exception: any, hint?: EventHint): PromiseLike<Event> {
    return eventFromException(this._options, exception, hint);
  }

  /**
   * @inheritDoc
   */
  public eventFromMessage(message: string, level?: Severity, hint?: EventHint): PromiseLike<Event> {
    return eventFromMessage(this._options, message, level, hint);
  }

  /**
   * @inheritDoc
   */
  public sendEvent(event: Event): void {
    window.__SENTRY_IPC__?.sendEvent(event);
  }

  /**
   * Attaches IPC methods to window and uses contextBridge when available
   */
  private _hookIPC(ipcRenderer: Electron.IpcRenderer, contextBridge: Electron.ContextBridge | undefined): void {
    const ipcObject = {
      // We pass through JSON because in Electron >= 8, IPC uses v8's structured clone algorithm and throws errors if
      // objects have functions. Calling walk makes sure to break circular references.
      sendScope: (scope: Scope) => ipcRenderer.send(IPC_SCOPE, JSON.stringify(scope, walk)),
      sendEvent: (event: Event) => ipcRenderer.send(IPC_EVENT, JSON.stringify(event, walk)),
      pingMain: (success: () => void) => {
        ipcRenderer.once(IPC_PING, () => {
          success();
        });
        ipcRenderer.send(IPC_PING);
      },
    };

    window.__SENTRY_IPC__ = ipcObject;

    // We attempt to use contextBridge if it's available (Electron >= 6)
    if (contextBridge) {
      // This will fail if contextIsolation is not enabled but we have no other way to detect this from the renderer
      try {
        contextBridge.exposeInMainWorld('__SENTRY_IPC__', ipcObject);
      } catch (e) {
        //
      }
    }
  }

  /**
   * Sends the scope to the main process once it updates.
   */
  private _setupScopeListener(): void {
    const scope = getCurrentHub().getScope();
    if (scope) {
      scope.addScopeListener(updatedScope => {
        window.__SENTRY_IPC__?.sendScope(updatedScope);
        scope.clearBreadcrumbs();
      });
    }
  }

  /** Returns whether native reports are enabled. */
  private _isNativeEnabled(): boolean {
    // On macOS, we should start the Electron CrashReporter only in the main
    // process. It uses Crashpad internally, which will catch errors from all
    // sub processes thanks to out-of-processes crash handling. On other
    // platforms we need to start the CrashReporter in every sub process. For
    // more information see: https://goo.gl/nhqqwD
    if (process.platform === 'darwin') {
      return false;
    }

    // Mac AppStore builds cannot run the crash reporter due to the sandboxing
    // requirements. In this case, we prevent enabling native crashes entirely.
    // https://electronjs.org/docs/tutorial/mac-app-store-submission-guide#limitations-of-mas-build
    if (process.mas) {
      return false;
    }

    return this._options.enableNative !== false;
  }

  /** Activates the Electron CrashReporter. */
<<<<<<< HEAD
  private _installNativeHandler(crashReporter: Electron.CrashReporter): void {
=======
  private _installNativeHandler(): void {
    // this is only necessary for electron versions before 8
    const versionMatch = process.versions.electron.match(/^(\d+)\./);
    if (versionMatch && parseInt(versionMatch[1], 10) > 8) {
      return;
    }

>>>>>>> fd17ce1e
    // We will manually submit errors, but CrashReporter requires a submitURL in
    // some versions. Also, provide a productName and companyName, which we will
    // add manually to the event's context during submission.
    crashReporter.start({
      companyName: '',
      ignoreSystemCrashHandler: true,
      productName: this._options.appName || getNameFallback(),
      submitURL: '',
      uploadToServer: false,
    });
  }

  /** Checks if the main processes is available and logs a warning if not. */
  private _pingMainProcess(): void {
    // For whatever reason we have to wait PING_TIMEOUT until we send the ping
    // to main.
    setTimeout(() => {
      const timeout = setTimeout(() => {
        // eslint-disable-next-line no-console
        console.warn('Could not connect to Sentry main process. Did you call init?');
      }, PING_TIMEOUT);

      window.__SENTRY_IPC__?.pingMain(() => clearTimeout(timeout));
    }, PING_TIMEOUT);
  }
}<|MERGE_RESOLUTION|>--- conflicted
+++ resolved
@@ -152,17 +152,13 @@
   }
 
   /** Activates the Electron CrashReporter. */
-<<<<<<< HEAD
   private _installNativeHandler(crashReporter: Electron.CrashReporter): void {
-=======
-  private _installNativeHandler(): void {
     // this is only necessary for electron versions before 8
     const versionMatch = process.versions.electron.match(/^(\d+)\./);
     if (versionMatch && parseInt(versionMatch[1], 10) > 8) {
       return;
     }
 
->>>>>>> fd17ce1e
     // We will manually submit errors, but CrashReporter requires a submitURL in
     // some versions. Also, provide a productName and companyName, which we will
     // add manually to the event's context during submission.

--- conflicted
+++ resolved
@@ -33,6 +33,7 @@
   public start(): void {
     const app = express();
     app.use(
+      // eslint-disable-next-line deprecation/deprecation
       bodyParser.raw({
         inflate: true,
         limit: '200mb',
@@ -63,27 +64,7 @@
       res.end('Success');
     });
 
-<<<<<<< HEAD
-    this.server = createServer((req, res) => {
-=======
-    // Handles the Sentry minidump endpoint
-    app.post('/api/:id/minidump', (req, res) => {
-      const form = new Form();
-      form.parse(req, (_, fields, files) => {
-        this.events.push({
-          data: JSON.parse(fields.sentry[0]) as Event,
-          dump_file: readFileSync(files.upload_file_minidump[0].path),
-          id: req.params.id,
-          sentry_key: req.originalUrl.replace(/.*sentry_key=/, ''),
-        });
-
-        res.setHeader('Content-Type', 'text/plain; charset=utf-8');
-        res.end('Success');
-      });
-    });
-
     this._server = createServer((req, res) => {
->>>>>>> 00635b57
       app(req as any, res as any, finalhandler(req, res));
     });
 

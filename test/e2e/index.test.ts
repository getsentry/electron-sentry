import { expect, should, use } from 'chai';
import chaiAsPromised = require('chai-as-promised');
import { spawnSync } from 'child_process';
import { join } from 'path';

import { TestContext } from './context';
import { downloadElectron } from './download';
import { TestServer } from './server';
import { getLastFrame, getTests } from './utils';

const SENTRY_KEY = '37f8a2ee37c0409d8970bc7559c7c7e4';

should();
use(chaiAsPromised);

<<<<<<< HEAD
const tests = getTests('4.2.12', '5.0.13', '6.1.12', '7.3.3', '8.5.5', '9.3.5', '10.1.6', '11.0.4');
=======
const tests = getTests(
  '1.8.8',
  '2.0.18',
  '3.1.13',
  '4.2.12',
  '5.0.13',
  '6.1.12',
  '7.3.3',
  '8.5.5',
  '9.3.5',
  '10.1.7',
  '11.0.4',
);

describe('Bundle Tests', () => {
  it('Webpack contextIsolation app', async () => {
    const result = spawnSync('yarn && yarn build', { shell: true, cwd: join(__dirname, 'isolated-app') });
    expect(result.status).to.equal(0);
  });
});
>>>>>>> b37b0a02

describe('E2E Tests', () => {
  let testServer: TestServer;

  before(() => {
    testServer = new TestServer();
    testServer.start();
  });

  after(async () => {
    await testServer.stop();
  });

  tests.forEach(([version, arch]) => {
    const majorVersion = Math.floor(parseFloat(version));
    if (majorVersion < 3 && process.platform === 'linux') {
      // We skip tests on linux for electron version < 3
      return;
    }

    if (majorVersion === 4 && process.platform === 'win32') {
      // We skip electron version 4 on Windows as it wont pass on Travis
      return;
    }

    describe(`Electron ${version} ${arch}`, () => {
      let context: TestContext;

      beforeEach(async () => {
        testServer.clearEvents();

        const electronPath = await downloadElectron(version, arch);
        context = new TestContext(electronPath);
      });

      afterEach(async () => {
        if (context.isStarted()) {
          await context.stop();
        }
      });

      it('JavaScript exception in renderer process', async () => {
        await context.start('sentry-basic', 'javascript-renderer');
        await context.waitForEvents(testServer, 1);
        const event = testServer.events[0];
        const breadcrumbs = event.data.breadcrumbs || [];
        const lastFrame = getLastFrame(event.data);

        expect(testServer.events.length).to.equal(1);
        expect(lastFrame.filename).to.equal('app:///fixtures/javascript-renderer.js');

        expect(event.dump_file).to.be.false;
        expect(event.data.platform).to.equal('javascript');
        expect(event.sentry_key).to.equal(SENTRY_KEY);
        expect(breadcrumbs.length).to.greaterThan(4);
      });

      it('JavaScript unhandledrejection in renderer process', async () => {
        await context.start('sentry-basic', 'javascript-unhandledrejection');
        await context.waitForEvents(testServer, 1);
        const event = testServer.events[0];
        const breadcrumbs = event.data.breadcrumbs || [];
        const lastFrame = getLastFrame(event.data);

        expect(testServer.events.length).to.equal(1);
        expect(lastFrame.filename).to.equal('app:///fixtures/javascript-unhandledrejection.js');
        expect(event.dump_file).to.be.false;
        expect(event.sentry_key).to.equal(SENTRY_KEY);
        expect(event.data.sdk?.name).to.equal('sentry.javascript.electron');
        expect(breadcrumbs.length).to.greaterThan(4);
      });

      it('JavaScript exception in main process', async () => {
        await context.start('sentry-basic', 'javascript-main');
        await context.waitForEvents(testServer, 1);
        const event = testServer.events[0];
        const breadcrumbs = event.data.breadcrumbs || [];
        const lastFrame = getLastFrame(event.data);

        expect(testServer.events.length).to.equal(1);
        expect(lastFrame.filename).to.equal('app:///fixtures/javascript-main.js');
        expect(event.dump_file).to.be.false;
        expect(event.data.platform).to.equal('node');
        expect(event.sentry_key).to.equal(SENTRY_KEY);
        expect(event.data.sdk?.name).to.equal('sentry.javascript.electron');
        expect(breadcrumbs.length).to.greaterThan(4);
      });

      it('JavaScript exception in main process with space in path', async () => {
        await context.start('sentry-basic', 'javascript main with spaces');
        await context.waitForEvents(testServer, 1);
        const event = testServer.events[0];
        const breadcrumbs = event.data.breadcrumbs || [];
        const lastFrame = getLastFrame(event.data);

        expect(testServer.events.length).to.equal(1);
        expect(lastFrame.filename).to.equal('app:///fixtures/javascript main with spaces.js');
        expect(event.dump_file).to.be.false;
        expect(event.sentry_key).to.equal(SENTRY_KEY);
        expect(breadcrumbs.length).to.greaterThan(4);
      });

      it('JavaScript exception in main process with parentheses in path', async () => {
        await context.start('sentry-basic', 'javascript main with (parens)');
        await context.waitForEvents(testServer, 1);
        const event = testServer.events[0];
        const breadcrumbs = event.data.breadcrumbs || [];
        const lastFrame = getLastFrame(event.data);

        expect(testServer.events.length).to.equal(1);
        expect(lastFrame.filename).to.equal('app:///fixtures/javascript main with (parens).js');
        expect(event.dump_file).to.be.false;
        expect(event.sentry_key).to.equal(SENTRY_KEY);
        expect(breadcrumbs.length).to.greaterThan(4);
      });

      // tslint:disable-next-line
      it('onFatalError can be overridden', async function() {
        // For some unknown reason this test fails on windows
        if (process.platform === 'win32') {
          this.skip();
          return;
        }

        await context.start('sentry-onfatal-exit', 'javascript-main');
        await context.waitForEvents(testServer, 1);
        const event = testServer.events[0];
        const breadcrumbs = event.data.breadcrumbs || [];
        const lastFrame = getLastFrame(event.data);

        expect(testServer.events.length).to.equal(1);
        expect(lastFrame.filename).to.equal('app:///fixtures/javascript-main.js');
        expect(event.dump_file).to.be.false;
        expect(event.sentry_key).to.equal(SENTRY_KEY);
        expect(breadcrumbs.length).to.greaterThan(4);

        await context.waitForTrue(
          async () => (context.mainProcess ? !(await context.mainProcess.isRunning()) : false),
          'Timeout: Waiting for app to die',
        );
      });

      // tslint:disable-next-line
      it('Native crash in renderer process', async () => {
        await context.start('sentry-basic', 'native-renderer');
        // It can take rather a long time to get the event on Mac
        await context.waitForEvents(testServer, 1, 20000);
        const event = testServer.events[0];
        const breadcrumbs = event.data.breadcrumbs || [];

        expect(testServer.events.length).to.equal(1);
        expect(event.dump_file).to.be.true;
        expect(event.sentry_key).to.equal(SENTRY_KEY);
        expect(breadcrumbs.length).to.greaterThan(4);
      });

      it('JavaScript exception in main process with user data', async () => {
        await context.start('sentry-scope-user-data', 'javascript-main');
        await context.waitForEvents(testServer, 1);
        const event = testServer.events[0];
        const user = event.data.user || {};

        expect(user.id).to.equal('johndoe');
      });

      // tslint:disable-next-line
      it('Native crash in main process', async () => {
        await context.start('sentry-basic', 'native-main');

        // wait for the main process to die
        await context.waitForTrue(
          async () => (context.mainProcess ? !(await context.mainProcess.isRunning()) : false),
          'Timeout: Waiting for app to die',
        );

        // We have to restart the app to send native crashes from the main process
        await context.stop(false);
        await context.start('sentry-basic');

        await context.waitForEvents(testServer, 1);
        const event = testServer.events[0];
        const breadcrumbs = event.data.breadcrumbs || [];

        expect(testServer.events.length).to.equal(1);
        expect(event.dump_file).to.be.true;
        expect(event.sentry_key).to.equal(SENTRY_KEY);
        expect(breadcrumbs.length).to.greaterThan(4);
      });

      it('Captures breadcrumbs in renderer process', async () => {
        await context.start('sentry-basic', 'breadcrumbs-in-renderer');
        await context.waitForEvents(testServer, 1);
        const event = testServer.events[0];
        let breadcrumbs = event.data.breadcrumbs || [];

        breadcrumbs = breadcrumbs.filter(crumb => crumb.message === 'Something insightful!');

        expect(testServer.events.length).to.equal(1);
        expect(event.dump_file).to.be.false;
        expect(breadcrumbs.length, 'filtered breadcrumbs').to.equal(1);
      });

      it('Captures Scope data correctly from renderer', async () => {
        await context.start('sentry-basic', 'scope-data-renderer');
        await context.waitForEvents(testServer, 1);
        const event = testServer.events[0];

        expect(event.data.extra?.a).to.equal(2);
        expect(event.data.user?.id).to.equal('1');
        expect(event.data.tags?.a).to.equal('b');
        expect(event.data.contexts?.server).to.include({ id: '2' });
        expect(event.data.fingerprint).to.include('abcd');
      });

      it('Captures Scope data correctly from main', async () => {
        await context.start('sentry-basic', 'scope-data-main');
        await context.waitForEvents(testServer, 1);
        const event = testServer.events[0];

        expect(event.data.extra?.a).to.equal(2);
        expect(event.data.user?.id).to.equal('2');
        expect(event.data.tags?.a).to.equal('b');
        expect(event.data.contexts?.server).to.include({ id: '2' });
        expect(event.data.fingerprint).to.include('abcd');
      });

      it('Loaded via preload script with nodeIntegration disabled', async function() {
        const electronPath = await downloadElectron(version, arch);
        context = new TestContext(electronPath, join(__dirname, 'preload-app'));
        await context.start();
        await context.waitForEvents(testServer, 1);
        const event = testServer.events[0];

        expect(testServer.events.length).to.equal(1);
        expect(event.dump_file).to.be.false;
      });

      it('Custom release string for JavaScript error', async () => {
        await context.start('sentry-custom-release', 'javascript-renderer');
        await context.waitForEvents(testServer, 1);
        const event = testServer.events[0];
        const breadcrumbs = event.data.breadcrumbs || [];
        const lastFrame = getLastFrame(event.data);

        expect(event.data.release).to.equal('some-custom-release');

        expect(testServer.events.length).to.equal(1);
        expect(lastFrame.filename).to.equal('app:///fixtures/javascript-renderer.js');

        expect(event.dump_file).to.be.false;
        expect(event.sentry_key).to.equal(SENTRY_KEY);
        expect(breadcrumbs.length).to.greaterThan(4);
      });

      it('Custom release string for minidump', async () => {
        await context.start('sentry-custom-release', 'native-renderer');
        // It can take rather a long time to get the event on Mac
        await context.waitForEvents(testServer, 1, 20000);
        const event = testServer.events[0];
        const breadcrumbs = event.data.breadcrumbs || [];

        expect(event.data.release).to.equal('some-custom-release');

        expect(testServer.events.length).to.equal(1);
        expect(event.dump_file).to.be.true;
        expect(event.sentry_key).to.equal(SENTRY_KEY);
        expect(breadcrumbs.length).to.greaterThan(4);
      });

      it('Custom named renderer process', async () => {
        await context.start('sentry-custom-renderer-name', 'javascript-renderer');
        await context.waitForEvents(testServer, 1);
        const event = testServer.events[0];

        expect(testServer.events.length).to.equal(1);
        expect(event.data.contexts && (event.data.contexts.electron as any).crashed_process).to.equal('renderer');
      });

      it('JavaScript exception in contextIsolation renderer process', async function() {
        // contextIsolation only added >= 6
        if (majorVersion < 6) {
          this.skip();
          return;
        }

        const electronPath = await downloadElectron(version, arch);
        context = new TestContext(electronPath, join(__dirname, 'isolated-app'));
        await context.start();
        await context.waitForEvents(testServer, 1);
        const event = testServer.events[0];

        expect(testServer.events.length).to.equal(1);
        expect(event.dump_file).to.be.false;
      });
    });
  });
});<|MERGE_RESOLUTION|>--- conflicted
+++ resolved
@@ -13,9 +13,6 @@
 should();
 use(chaiAsPromised);
 
-<<<<<<< HEAD
-const tests = getTests('4.2.12', '5.0.13', '6.1.12', '7.3.3', '8.5.5', '9.3.5', '10.1.6', '11.0.4');
-=======
 const tests = getTests(
   '1.8.8',
   '2.0.18',
@@ -36,7 +33,6 @@
     expect(result.status).to.equal(0);
   });
 });
->>>>>>> b37b0a02
 
 describe('E2E Tests', () => {
   let testServer: TestServer;

--- conflicted
+++ resolved
@@ -153,42 +153,33 @@
 
       // tslint:disable-next-line
       it('Native crash in main process with Electron uploader', async function() {
-<<<<<<< HEAD
-        // No crashpad uploader on Windows < v6
-        if (majorVersion < 6 && process.platform === 'win32') {
-=======
-        if (majorVersion < 9) {
->>>>>>> 474dc38c
-          this.skip();
-          return;
-        }
-
-        await context.start('sentry-electron-uploader', 'native-main');
-        // It can take rather a long time to get the event on Mac
-        await context.waitForEvents(testServer, 1, 20000);
-
-        expect(testServer.events.length).to.equal(1);
-        const event = testServer.events[0];
-
-        expect(event.sentry_key).to.equal(SENTRY_KEY);
-        expect(event.method).to.equal('minidump');
-
-        if (process.platform !== 'linux') {
-          expect(event.namespaced?.initialScope?.user).to.equal('some_user');
-        }
-      });
-
-      // tslint:disable-next-line
-      it('Native crash in renderer process with Electron uploader', async function() {
-<<<<<<< HEAD
-        // No crashpad uploader on Windows < v6
-        if (majorVersion < 6 && process.platform === 'win32') {
-=======
         if (majorVersion < 9) {
           this.skip();
           return;
         }
 
+        await context.start('sentry-electron-uploader', 'native-main');
+        // It can take rather a long time to get the event on Mac
+        await context.waitForEvents(testServer, 1, 20000);
+
+        expect(testServer.events.length).to.equal(1);
+        const event = testServer.events[0];
+
+        expect(event.sentry_key).to.equal(SENTRY_KEY);
+        expect(event.method).to.equal('minidump');
+
+        if (process.platform !== 'linux') {
+          expect(event.namespaced?.initialScope?.user).to.equal('some_user');
+        }
+      });
+
+      // tslint:disable-next-line
+      it('Native crash in renderer process with Electron uploader', async function() {
+        if (majorVersion < 9) {
+          this.skip();
+          return;
+        }
+
         await context.start('sentry-electron-uploader', 'native-renderer');
         // It can take rather a long time to get the event on Mac
         await context.waitForEvents(testServer, 1, 20000);
@@ -206,7 +197,6 @@
 
       it('GPU crash with Electron uploader', async function() {
         if (majorVersion < 13) {
->>>>>>> 474dc38c
           this.skip();
           return;
         }
